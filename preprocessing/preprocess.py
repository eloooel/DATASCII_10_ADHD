import nibabel as nib
import numpy as np
import torch
import warnings
import traceback
from pathlib import Path
from typing import Dict, Any, Optional, List
from tqdm import tqdm
from scipy import signal, ndimage
from scipy.stats import pearsonr
from sklearn.decomposition import PCA, FastICA
import pandas as pd
import gzip
import psutil
import gc

from nilearn.datasets import load_mni152_template
from utils import run_parallel

warnings.filterwarnings('ignore', category=RuntimeWarning)

class PreprocessingPipeline:
    def __init__(self, config: Optional[Dict[str, Any]] = None, device: Optional[torch.device] = None):
        if config is not None:
            self.config = self._merge_with_defaults(config)
        else:
            self.config = self._default_config()
            
        # Only print device info if explicitly requested
        self.device = device or torch.device('cuda' if torch.cuda.is_available() else 'cpu')
        self.processing_log: List[Dict[str, Any]] = []
        self.subject_id: str = "unknown"

    def _ensure_nifti(self, data, metadata, header):
        """Ensure output is always a NIfTI image"""
        if isinstance(data, nib.Nifti1Image):
            return data
        elif torch.is_tensor(data):
            return nib.Nifti1Image(data.cpu().numpy(), metadata['affine'], header=header)
        else:
            return nib.Nifti1Image(np.array(data), metadata['affine'], header=header)

    def _log_step(self, step_name: str, status: str, details: str = "") -> None:
        """Log a processing step"""
        self.processing_log.append({
            'step': step_name,
            'status': status,
            'message': details,
            'subject_id': self.subject_id
        })
        
        if status in ['failed', 'warning']:
            print(f"[{status.upper()}] {self.subject_id} - {step_name}: {details}")

    def _default_config(self) -> Dict[str, Any]:
        """Default preprocessing configuration"""
        return {
            'motion_correction': {
                'enabled': True,
                'reference': 'mean',
                'save_parameters': True,
                'max_displacement_mm': 3.0
            },
            'slice_timing_correction': {
                'enabled': True,
                'tr': 2.0,
                'slice_order': 'ascending',
                'ref_slice': 'middle'
            },
            'spatial_normalization': {
                'enabled': True,
                'template': 'MNI152',
                'resolution': 2,  # MNI152 resolution in mm
                'smooth_fwhm': 6.0  # Spatial smoothing after registration
            },
            'temporal_filtering': {
                'enabled': True,
                'low_freq': 0.009,
                'high_freq': 0.08,
                'filter_type': 'butterworth',
                'filter_order': 4
            },
            'denoising': {
                'motion_regression': True,
                'ica_aroma': {  # ✅ ICA-AROMA configuration
                    'enabled': True,
                    'n_components': 25,
                    'max_iter': 200,
                    'tolerance': 1e-4,
                    'motion_correlation_threshold': 0.3,
                    'high_freq_threshold': 0.2,
                    'high_freq_ratio_threshold': 0.6,
                    'spatial_std_threshold': 2.0
                },
                'acompcor': {
                    'enabled': True,
                    'n_components': 5,
                    'variance_threshold': 0.5
                },
                'global_signal': {
                    'enabled': False
                }
            },
            'output': {
                'save_intermediate': False,
                'compress': True,
                'datatype': 'float32'
            }
        }

    def _merge_with_defaults(self, user_cfg: Dict[str, Any]) -> Dict[str, Any]:
        """Merge user configuration with defaults"""
        defaults = self._default_config()
        merged = defaults.copy()

        for key, value in user_cfg.items():
            if isinstance(value, dict) and key in defaults and isinstance(defaults[key], dict):
                merged[key] = {**defaults[key], **value}
            else:
                merged[key] = value

        return merged

    def process(self, input_path: str, subject_id: str = None) -> Dict[str, Any]:
        self.processing_log = []
        self.subject_id = subject_id or Path(input_path).stem

        try:
            # Load original image for metadata
            original_img = nib.load(input_path)
            self.metadata = {
                'affine': original_img.affine,
                'header': original_img.header
            }

            # Load and validate data
            data, metadata = self._load_and_validate_data(input_path)
            
            # Ensure each stage returns NIfTI
            data_img = self._ensure_nifti(data, metadata, original_img.header)
            
            # Pipeline stages in correct order
            data_img, motion_params = self._motion_correction(data_img, self.config['motion_correction'])
            data_img = self._slice_timing_correction(data_img, self.config['slice_timing_correction'], metadata)
            data_img = self._spatial_normalization(data_img, self.config['spatial_normalization'])  # ✅ Now includes MNI152
            data_img = self._temporal_filtering(data_img, self.config['temporal_filtering'], metadata)
            
            # ✅ ICA-AROMA after temporal filtering, before other denoising
            if self.config['denoising'].get('ica_aroma', {}).get('enabled', True):
                data_img, ica_results = self._ica_aroma(data_img, motion_params, self.config['denoising']['ica_aroma'])
            else:
                ica_results = {}
            
            # Other denoising (aCompCor, etc.)
            data_img, confound_regressors = self._denoising(data_img, motion_params, self.config['denoising'])

            # Generate brain mask
            brain_mask = self._generate_brain_mask(data_img)

            return {
                'processed_data': data_img,
                'confound_regressors': confound_regressors,
                'brain_mask': brain_mask,
                'motion_parameters': motion_params,
                'ica_results': ica_results,  # ✅ Add ICA results
                'metadata': metadata,
                'processing_log': self.processing_log,
                'subject_id': self.subject_id,
                'config_used': self.config,
                'status': 'success'
            }

        except Exception as e:
            self._log_step("pipeline_error", "failed", f"Pipeline failed: {str(e)}")
            return {'status': 'failed', 'error': str(e), 'subject_id': self.subject_id}



    # ----------------- Real Pipeline Stages -----------------


    def _load_and_validate_data(self, input_path: str) -> tuple:
        """Load and validate input fMRI data with CUDA support"""
        data = nib.load(input_path)
        
        # ✅ FIXED: Ensure float32 and avoid object arrays
        img_data_np = data.get_fdata().astype(np.float32)
        img_data = torch.from_numpy(img_data_np).to(self.device)
        
        if len(img_data.shape) != 4:
            raise ValueError(f"Expected 4D data, got {len(img_data.shape)}D")

        # Basic data quality checks on GPU
        n_zeros = torch.sum(img_data == 0).item()
        total_voxels = torch.prod(torch.tensor(img_data.shape)).item()
        
        metadata = {
            'shape': img_data.shape,
            'voxel_size': data.header.get_zooms()[:3],
            'tr': data.header.get_zooms()[3] if len(data.header.get_zooms()) > 3 else self.config['slice_timing_correction']['tr'],
            'datatype': img_data.dtype,
            'orientation': nib.aff2axcodes(data.affine),
            'affine': data.affine
        }

        return img_data, metadata

    def _motion_correction(self, data_img, params: Dict[str, Any]) -> tuple:
        """Real motion correction using volume realignment"""
        if not params.get('enabled', True):
            self._log_step("motion_correction", "skipped", "Disabled in config")
            return data_img, None

        # Get data and metadata - ensure proper data types
        if isinstance(data_img, nib.Nifti1Image):
            img_data = data_img.get_fdata().astype(np.float32)  # ✅ Force float32
            affine = data_img.affine
            header = data_img.header
        elif torch.is_tensor(data_img):
            img_data = data_img.cpu().numpy().astype(np.float32)  # ✅ Force float32
            affine = self.metadata['affine']
            header = None
        else:
            img_data = np.array(data_img, dtype=np.float32)  # ✅ Force float32
            affine = self.metadata['affine']
            header = None

        n_vols = img_data.shape[-1]
        
        # Create reference volume (mean or first volume)
        if params['reference'] == 'mean':
            reference = np.mean(img_data, axis=-1).astype(np.float32)
        elif params['reference'] == 'first':
            reference = img_data[..., 0].astype(np.float32)
        else:
            # Assume reference is a volume index
            ref_idx = int(params['reference'])
            reference = img_data[..., ref_idx].astype(np.float32)

        # Initialize motion parameters
        motion_params = {
            'translations': np.zeros((n_vols, 3), dtype=np.float32),  # ✅ Explicit dtype
            'rotations': np.zeros((n_vols, 3), dtype=np.float32),     # ✅ Explicit dtype
            'displacement': np.zeros(n_vols, dtype=np.float32),       # ✅ Explicit dtype
            'excluded_volumes': []
        }

        corrected_data = np.zeros_like(img_data, dtype=np.float32)  # ✅ Fixed parenthesis

        # Process each volume
        for vol_idx in range(n_vols):
            current_vol = img_data[..., vol_idx].astype(np.float32)
            translation = self._estimate_translation(reference, current_vol)
            
            # Ensure translation is finite float32
            translation = np.asarray(translation, dtype=np.float32)
            if not np.all(np.isfinite(translation)):
                translation = np.zeros(3, dtype=np.float32)
                
            # Apply shift
            corrected_vol = ndimage.shift(current_vol, translation, order=1, mode='nearest')
            corrected_data[..., vol_idx] = corrected_vol.astype(np.float32)
            
            # Store motion parameters
            motion_params['translations'][vol_idx] = translation
            
            # Calculate frame displacement
            if vol_idx > 0:
                prev_trans = motion_params['translations'][vol_idx - 1]
                displacement = np.sqrt(np.sum((translation - prev_trans) ** 2))
                motion_params['displacement'][vol_idx] = displacement
                
                # Check for excessive motion
                if displacement > params.get('max_displacement_mm', 3.0):
                    motion_params['excluded_volumes'].append(vol_idx)  # ✅ ADDED MISSING LINE

        # Always return NIfTI
        corrected_img = nib.Nifti1Image(corrected_data, affine, header)

        max_displacement = np.max(motion_params['displacement'])
        mean_displacement = np.mean(motion_params['displacement'])
        
        self._log_step("motion_correction", "success", 
                      f"Max displacement: {max_displacement:.2f}mm, Mean: {mean_displacement:.2f}mm")

        if motion_params['excluded_volumes']:
            self._log_step("motion_correction", "warning", 
                          f"Flagged {len(motion_params['excluded_volumes'])} high-motion volumes")

    # Convert back to tensor if input was tensor
        if torch.is_tensor(data_img):
            corrected_data_tensor = torch.from_numpy(corrected_data).to(self.device)
            return corrected_data_tensor, motion_params
        else:
            # Create corrected nibabel image
            corrected_img = nib.Nifti1Image(corrected_data, data_img.affine, data_img.header)
            return corrected_img, motion_params
        
    def _estimate_translation(self, reference: np.ndarray, current: np.ndarray) -> np.ndarray:
        """Estimate translation between two volumes using center of mass"""
        try:
            # Threshold images to focus on brain tissue
            ref_thresh = reference > np.percentile(reference[reference > 0], 50)
            cur_thresh = current > np.percentile(current[current > 0], 50)
            
            # Calculate center of mass
            ref_com = ndimage.center_of_mass(ref_thresh)
            cur_com = ndimage.center_of_mass(cur_thresh)
            
            # Translation is the difference in center of mass
            translation = np.array(ref_com) - np.array(cur_com)
            
            # Limit maximum correction to prevent artifacts
            translation = np.clip(translation, -10, 10)
            
            return translation
            
        except:
            # Fallback to zero translation if center of mass fails
            return np.array([0.0, 0.0, 0.0])

    def _slice_timing_correction(self, data_img, params: Dict[str, Any], metadata: Dict[str, Any]):
        """Real slice timing correction"""
        if not params.get('enabled', True):
            self._log_step("slice_timing_correction", "skipped", "Disabled in config")
            return data_img

        img_data = data_img.get_fdata()
        tr = params.get('tr', metadata.get('tr', 2.0))
        n_slices = img_data.shape[2]
        
        # Define slice acquisition times
        if params['slice_order'] == 'ascending':
            slice_times = np.linspace(0, tr, n_slices, endpoint=False)
        elif params['slice_order'] == 'descending':
            slice_times = np.linspace(tr, 0, n_slices, endpoint=False)
        elif params['slice_order'] == 'interleaved':
            # Interleaved: odd slices first, then even
            odd_times = np.linspace(0, tr/2, n_slices//2, endpoint=False)
            even_times = np.linspace(tr/2, tr, n_slices//2, endpoint=False)
            slice_times = np.zeros(n_slices)
            slice_times[::2] = odd_times  # odd indices
            slice_times[1::2] = even_times  # even indices
        else:
            slice_times = np.linspace(0, tr, n_slices, endpoint=False)

        # Reference time (usually middle slice)
        if params['ref_slice'] == 'middle':
            ref_time = tr / 2
        else:
            ref_slice_idx = int(params['ref_slice'])
            ref_time = slice_times[ref_slice_idx]

        # Apply slice timing correction
        corrected_data = np.zeros_like(img_data)
        n_timepoints = img_data.shape[-1]
        
        # Create time vectors for interpolation
        original_times = np.arange(n_timepoints) * tr
        
        for z in range(n_slices):
            slice_data = img_data[:, :, z, :]
            
            time_shift = slice_times[z] - ref_time
            shifted_times = original_times + time_shift
            
            for x in range(slice_data.shape[0]):
                for y in range(slice_data.shape[1]):
                    voxel_ts = slice_data[x, y, :]
                    
                    if np.any(voxel_ts != 0):  # Skip empty voxels
                        # ✅ ADDED: Linear interpolation for slice timing correction
                        corrected_ts = np.interp(original_times, shifted_times, voxel_ts)
                        corrected_data[x, y, z, :] = corrected_ts
                    else:
                        corrected_data[x, y, z, :] = voxel_ts

        # Create corrected nibabel image
        corrected_img = nib.Nifti1Image(corrected_data, data_img.affine, data_img.header)
        
        self._log_step("slice_timing_correction", "success", 
                      f"Applied to {n_slices} slices, TR={tr:.2f}s, ref_time={ref_time:.3f}s")
        
        return corrected_img

    def _spatial_normalization(self, data_img, params: Dict[str, Any]):
        """MNI152 registration using nilearn - no fallbacks"""
        if not params.get('enabled', True):
            self._log_step("spatial_normalization", "skipped", "Disabled in config")
            return data_img

        try:
            from nilearn.datasets import load_mni152_template
            from nilearn.image import resample_to_img, smooth_img
            
            # Load MNI152 template at specified resolution
            resolution = params.get('resolution', 2)
            mni_template = load_mni152_template(resolution=resolution)
            
            self._log_step("spatial_normalization", "info", 
                          f"Loaded MNI152 template at {resolution}mm resolution")
            
            # Resample functional data to MNI152 space
            # This performs affine registration to template space
            normalized_img = resample_to_img(
                data_img, 
                mni_template, 
                interpolation='linear'
            )
            
            self._log_step("spatial_normalization", "success", 
                          f"Resampled to MNI152 space: {normalized_img.shape}")
            
            # Apply spatial smoothing after normalization
            smooth_fwhm = params.get('smooth_fwhm', 6.0)
            if smooth_fwhm > 0:
                smoothed_img = smooth_img(normalized_img, fwhm=smooth_fwhm)
                
                self._log_step("spatial_normalization", "success", 
                              f"Applied {smooth_fwhm}mm FWHM smoothing after MNI152 registration")
                
                return smoothed_img
            else:
                self._log_step("spatial_normalization", "success", 
                              "MNI152 registration complete (no smoothing)")
                return normalized_img
                
        except ImportError as e:
            # Fail if nilearn not available
            self._log_step("spatial_normalization", "failed", 
                          f"Nilearn not available for MNI152 registration: {e}")
            raise RuntimeError(f"MNI152 registration requires nilearn: {e}")
            
        except Exception as e:
            # Fail if registration fails
            self._log_step("spatial_normalization", "failed", 
                          f"MNI152 registration failed: {e}")
            raise RuntimeError(f"MNI152 registration failed: {e}")

    def _temporal_filtering(self, data_img, params: Dict[str, Any], metadata: Dict[str, Any]):
        """Real temporal bandpass filtering with CUDA support"""
        if not params.get('enabled', True):
            self._log_step("temporal_filtering", "skipped", "Disabled in config")
            return data_img

        # Get data and affine/header
        if isinstance(data_img, nib.Nifti1Image):
            img_data = data_img.get_fdata().astype(np.float32)  # ✅ Ensure float32
            affine = data_img.affine
            header = data_img.header
        else:
            img_data = np.array(data_img, dtype=np.float32)  # ✅ Force float32
            affine = metadata['affine']
            header = None

        tr = metadata.get('tr', 2.0)
        low_freq = params['low_freq']
        high_freq = params['high_freq']
        filter_order = params.get('filter_order', 4)
        
        # Nyquist frequency
        nyquist = 1 / (2 * tr)
        
        # Normalize frequencies
        low = low_freq / nyquist
        high = high_freq / nyquist
        
        # Check frequency bounds
        if high >= 1.0:
            high = 0.99
            self._log_step("temporal_filtering", "warning", 
                        f"High frequency capped at {high * nyquist:.3f}Hz")
        
        # Design Butterworth bandpass filter
        try:
            b, a = signal.butter(filter_order, [low, high], btype='band')
        except ValueError:
            # Fallback to high-pass only if bandpass fails
            b, a = signal.butter(filter_order, low, btype='high')
            self._log_step("temporal_filtering", "warning", "Applied high-pass only")

        # Get brain mask for filtering (avoid filtering background)
        mean_img = np.mean(img_data, axis=-1)
        brain_mask = mean_img > np.percentile(mean_img[mean_img > 0], 25)
        
        # Apply filter to each voxel using NumPy (avoid PyTorch object arrays)
        filtered_data = img_data.copy()
        brain_voxels = np.where(brain_mask)
        total_voxels = len(brain_voxels[0])
        
        for i in range(total_voxels):
            x, y, z = brain_voxels[0][i], brain_voxels[1][i], brain_voxels[2][i]
            voxel_ts = filtered_data[x, y, z, :].astype(np.float32)  # ✅ Ensure float32
            
            if np.any(voxel_ts != 0):
                try:
                    # ✅ ADDED: Complete filtering implementation
                    # Linear detrending
                    t = np.arange(len(voxel_ts), dtype=np.float32)
                    p = np.polyfit(t, voxel_ts, deg=1)
                    trend = p[1] + p[0] * t
                    detrended = voxel_ts - trend

                    # Apply bandpass filter
                    filtered_ts = signal.filtfilt(b, a, detrended)
                    filtered_data[x, y, z, :] = filtered_ts + trend
                        
                except Exception as e:
                    # ✅ ADDED: Keep original if filtering fails
                    filtered_data[x, y, z, :] = voxel_ts

        # Always return NIfTI
        filtered_img = nib.Nifti1Image(filtered_data, affine, header)
        
        self._log_step("temporal_filtering", "success", 
                      f"Applied {low_freq:.3f}-{high_freq:.3f}Hz bandpass filter")
        
        return filtered_img

    def _denoising(self, data_img, motion_params: Optional[Dict[str, np.ndarray]], 
                   params: Dict[str, Any]) -> tuple:
        """Real denoising with motion regression and aCompCor"""
        img_data = data_img.get_fdata()
        confounds = {}

        # 1. Motion regression
        if params.get('motion_regression', True) and motion_params:
            # Use motion parameters as confounds
            confounds['trans_x'] = motion_params['translations'][:, 0].tolist()
            confounds['trans_y'] = motion_params['translations'][:, 1].tolist()
            confounds['trans_z'] = motion_params['translations'][:, 2].tolist()
            confounds['frame_displacement'] = motion_params['displacement'].tolist()
            
            # Add motion derivatives
            confounds['trans_x_derivative'] = np.gradient(motion_params['translations'][:, 0]).tolist()
            confounds['trans_y_derivative'] = np.gradient(motion_params['translations'][:, 1]).tolist()
            confounds['trans_z_derivative'] = np.gradient(motion_params['translations'][:, 2]).tolist()

        # 2. aCompCor (anatomical Component Correction)
        if params.get('acompcor', {}).get('enabled', True):
            acompcor_confounds = self._compute_acompcor(img_data, params['acompcor'])
            confounds.update(acompcor_confounds)

        # 3. Global signal regression (optional)
        if params.get('global_signal', {}).get('enabled', False):
            brain_mask = self._generate_brain_mask(data_img)
            brain_voxels = img_data[brain_mask > 0]
            global_signal = np.mean(brain_voxels, axis=0)
            confounds['global_signal'] = global_signal.tolist()

        # Apply confound regression to data
        denoised_data = self._apply_confound_regression(img_data, confounds)
        
        # Create denoised nibabel image
        denoised_img = nib.Nifti1Image(denoised_data, data_img.affine, data_img.header)

        n_confounds = len(confounds)
        self._log_step("denoising", "success", f"Applied {n_confounds} confound regressors")

        return denoised_img, confounds

    def _compute_acompcor(self, img_data: np.ndarray, params: Dict[str, Any]) -> Dict[str, List[float]]:
        """Compute anatomical CompCor components"""
        n_components = params.get('n_components', 5)
        variance_threshold = params.get('variance_threshold', 0.5)
        
        # Create CSF/WM mask (simplified - normally would use tissue segmentation)
        mean_img = np.mean(img_data, axis=-1)
        
        # High-signal regions (likely CSF) and low-signal regions (likely WM)
        high_threshold = np.percentile(mean_img[mean_img > 0], 90)
        low_threshold = np.percentile(mean_img[mean_img > 0], 30)
        
        noise_mask = (mean_img > high_threshold) | (mean_img < low_threshold)
        
        if np.sum(noise_mask) < 100:
            # Fallback mask if thresholding fails
            noise_mask = mean_img < np.percentile(mean_img[mean_img > 0], 50)
        
        # Extract time series from noise regions
        noise_voxels = img_data[noise_mask]
        
        if noise_voxels.shape[0] < n_components:
            n_components = max(1, noise_voxels.shape[0] // 2)
        
        # Compute PCA on noise regions
        try:
            pca = PCA(n_components=n_components)
            components = pca.fit_transform(noise_voxels.T)  # Time x Components
            
            # Check variance explained
            var_explained = pca.explained_variance_ratio_
            significant_components = np.where(var_explained > variance_threshold)[0]
            
            if len(significant_components) == 0:
                significant_components = [0]  # Keep at least one component
            
            confounds = {}
            for i, comp_idx in enumerate(significant_components):
                confounds[f'a_comp_cor_{i:02d}'] = components[:, comp_idx].tolist()
            
            return confounds
            
        except Exception as e:
            # Fallback: return mean signal from noise regions
            mean_noise = np.mean(noise_voxels, axis=0)
            return {'a_comp_cor_00': mean_noise.tolist()}

    def _apply_confound_regression(self, img_data: np.ndarray, 
                                 confounds: Dict[str, List[float]]) -> np.ndarray:
        """Apply confound regression to remove nuisance signals"""
        if not confounds:
            return img_data
        
        # Create design matrix from confounds
        n_timepoints = img_data.shape[-1]
        confound_matrix = np.ones((n_timepoints, 1))  # Add intercept
        
        for confound_name, confound_ts in confounds.items():
            if len(confound_ts) == n_timepoints:
                confound_matrix = np.column_stack([confound_matrix, confound_ts])
        
        # Apply regression to each voxel
        denoised_data = np.zeros_like(img_data)
        
        # Get brain mask for regression
        mean_img = np.mean(img_data, axis=-1)
        brain_mask = mean_img > np.percentile(mean_img[mean_img > 0], 25)
        
        brain_voxels = np.where(brain_mask)
        
        for i in range(len(brain_voxels[0])):
            x, y, z = brain_voxels[0][i], brain_voxels[1][i], brain_voxels[2][i]
            voxel_ts = img_data[x, y, z, :]
            
            try:
                # Ordinary least squares regression
                beta = np.linalg.lstsq(confound_matrix, voxel_ts, rcond=None)[0]
                predicted = confound_matrix @ beta
                residual = voxel_ts - predicted
                denoised_data[x, y, z, :] = residual
                
            except:
                # Keep original if regression fails
                denoised_data[x, y, z, :] = voxel_ts
        
        # Copy non-brain voxels unchanged
        denoised_data[~brain_mask] = img_data[~brain_mask]
        
        return denoised_data
    

    def _ica_aroma(self, data_img, motion_params: Optional[Dict[str, np.ndarray]], 
                   params: Dict[str, Any]) -> tuple:
        """ICA-AROMA for automatic motion artifact removal"""
        if not params.get('enabled', True):
            self._log_step("ica_aroma", "skipped", "Disabled in config")
            return data_img, {}

        try:
            from sklearn.decomposition import FastICA
            
            img_data = data_img.get_fdata().astype(np.float32)
            
            # Reshape data for ICA: (n_timepoints, n_voxels)
            original_shape = img_data.shape
            n_timepoints = original_shape[-1]
            
            # Create brain mask for ICA
            brain_mask = self._generate_brain_mask(data_img)
            brain_voxels_idx = np.where(brain_mask > 0)
            n_brain_voxels = len(brain_voxels_idx[0])
            
            # Extract brain voxel time series
            brain_timeseries = np.zeros((n_timepoints, n_brain_voxels), dtype=np.float32)
            for i in range(n_brain_voxels):
                x, y, z = brain_voxels_idx[0][i], brain_voxels_idx[1][i], brain_voxels_idx[2][i]
                brain_timeseries[:, i] = img_data[x, y, z, :]
            
            # Determine number of ICA components (typically 20-40 for rs-fMRI)
            n_components = min(params.get('n_components', 25), n_timepoints - 1, n_brain_voxels // 100)
            
            if n_components < 5:
                raise ValueError(f"Insufficient components for ICA-AROMA ({n_components}). "
                               "Need at least 5 components for reliable motion artifact detection.")
            
            # Run ICA
            ica = FastICA(
                n_components=n_components,
                random_state=42,
                max_iter=params.get('max_iter', 200),
                tol=params.get('tolerance', 1e-4)
            )
            
            # Fit ICA and get components
            ica_timeseries = ica.fit_transform(brain_timeseries)  # (n_timepoints, n_components)
            ica_spatial_maps = ica.components_  # (n_components, n_voxels)
            
            # Identify motion-related components using AROMA criteria
            motion_components = self._identify_motion_components(
                ica_timeseries, ica_spatial_maps, motion_params, params
            )
            
            # Remove motion components by regression
            cleaned_timeseries = brain_timeseries.copy()
            
            for comp_idx in motion_components:
                component_ts = ica_timeseries[:, comp_idx]
                
                for voxel_idx in range(n_brain_voxels):
                    voxel_ts = cleaned_timeseries[:, voxel_idx]
                    
                    # ✅ COMPLETE: Linear regression implementation
                    correlation = np.corrcoef(voxel_ts, component_ts)[0, 1]
                    if not np.isnan(correlation) and abs(correlation) > 0.1:
                        # Calculate regression coefficient
                        beta = correlation * (np.std(voxel_ts) / (np.std(component_ts) + 1e-8))
                        # Remove component contribution
                        cleaned_timeseries[:, voxel_idx] = voxel_ts - beta * component_ts
            
            # Put cleaned data back into original 4D structure
            cleaned_data = img_data.copy()
            for i in range(n_brain_voxels):
                x, y, z = brain_voxels_idx[0][i], brain_voxels_idx[1][i], brain_voxels_idx[2][i]
                cleaned_data[x, y, z, :] = cleaned_timeseries[:, i]
            
            # Create cleaned NIfTI image
            cleaned_img = nib.Nifti1Image(cleaned_data, data_img.affine, data_img.header)
            
            self._log_step("ica_aroma", "success", 
                          f"Removed {len(motion_components)} motion components out of {n_components} total")
            
            return cleaned_img, {
                'motion_components': motion_components,
                'total_components': n_components,
                'n_components_removed': len(motion_components)
            }
            
        except Exception as e:
            self._log_step("ica_aroma", "failed", f"ICA-AROMA failed: {e}")
            raise RuntimeError(f"ICA-AROMA preprocessing failed: {e}")

    def _identify_motion_components(self, ica_timeseries: np.ndarray, ica_spatial_maps: np.ndarray,
                                   motion_params: Dict, params: Dict) -> List[int]:
        """Identify motion-related ICA components using AROMA criteria"""
        motion_components = []
        
        if motion_params is None:
            self._log_step("ica_aroma", "warning", "No motion parameters available for AROMA classification")
            return motion_components
        
        n_components = ica_timeseries.shape[1]
        motion_ts = motion_params.get('displacement', np.zeros(ica_timeseries.shape[0]))
        
        for comp_idx in range(n_components):
            is_motion = False
            component_ts = ica_timeseries[:, comp_idx]
            
            # Criterion 1: High correlation with motion parameters (most important)
            if len(motion_ts) == len(component_ts):
                correlation = np.corrcoef(component_ts, motion_ts)[0, 1]
                if not np.isnan(correlation) and abs(correlation) > params.get('motion_correlation_threshold', 0.3):
                    is_motion = True
            
            # ✅ COMPLETE: Criterion 2 implementation
            if not is_motion:
                try:
                    # Frequency domain analysis
                    fft = np.fft.fft(component_ts)
                    freqs = np.fft.fftfreq(len(component_ts))
                    power_spectrum = np.abs(fft) ** 2;
                    
                    # Check if most power is in high frequencies (>0.2 Hz for typical rs-fMRI)
                    high_freq_mask = np.abs(freqs) > params.get('high_freq_threshold', 0.2)
                    high_freq_power = np.sum(power_spectrum[high_freq_mask])
                    total_power = np.sum(power_spectrum)
                    
                    high_freq_ratio = high_freq_power / (total_power + 1e-8)
                    if high_freq_ratio > params.get('high_freq_ratio_threshold', 0.6):
                        is_motion = True
                except:
                    pass  # Skip frequency analysis if it fails
            
            # ✅ COMPLETE: Criterion 3 implementation
            if not is_motion:
                try:
                    spatial_map = ica_spatial_maps[comp_idx, :]
                    spatial_std = np.std(spatial_map)
                    
                    # High spatial variation could indicate motion artifacts
                    if spatial_std > params.get('spatial_std_threshold', 2.0):
                        # Additional check: look for edge-like patterns
                        high_values = np.abs(spatial_map) > np.percentile(np.abs(spatial_map), 95)
                        if np.sum(high_values) / len(spatial_map) < 0.1:  # Very sparse activation
                            is_motion = True
                except:
                    pass
            
            if is_motion:
                motion_components.append(comp_idx)
        
        return motion_components

    def _generate_brain_mask(self, data_img) -> np.ndarray:
        """Generate brain mask using improved intensity thresholding"""
        if hasattr(data_img, 'get_fdata'):
            img_data = data_img.get_fdata()
        else:
            img_data = np.asarray(data_img)
            
        # Calculate mean image across time
        mean_img = np.mean(img_data, axis=-1)
        
        # Enhanced brain mask generation
        non_zero_voxels = mean_img[mean_img > 0]
        
        if len(non_zero_voxels) == 0:
            print(f"⚠️  {self.subject_id}: No non-zero voxels found!")
            return np.zeros(mean_img.shape, dtype=np.uint8)
        
        # Use multiple thresholding approaches and take the best
        thresholds = [
            np.percentile(non_zero_voxels, 20),  # Lower threshold
            np.percentile(non_zero_voxels, 25),  # Original
            np.percentile(non_zero_voxels, 15),  # Even lower
        ]
        
        best_mask = None
        best_coverage = 0
        
        for threshold in thresholds:
            # Create candidate mask
            candidate_mask = (mean_img > threshold).astype(np.uint8)
            
            # Apply morphological operations
            from scipy import ndimage
            candidate_mask = ndimage.binary_fill_holes(candidate_mask).astype(np.uint8)
            candidate_mask = ndimage.binary_erosion(candidate_mask, iterations=1).astype(np.uint8)
            candidate_mask = ndimage.binary_dilation(candidate_mask, iterations=2).astype(np.uint8)
            
            # Calculate coverage (should be reasonable brain coverage)
            coverage = candidate_mask.sum() / candidate_mask.size
            
            # Good brain mask should cover 10-40% of the volume
            if 0.05 <= coverage <= 0.5 and coverage > best_coverage:
                best_mask = candidate_mask
                best_coverage = coverage
        
        # Fallback if no good mask found
        if best_mask is None:
            print(f"{self.subject_id}: Using fallback brain mask")
            # Very permissive threshold as last resort
            fallback_threshold = np.percentile(non_zero_voxels, 10)
            best_mask = (mean_img > fallback_threshold).astype(np.uint8)
            best_coverage = best_mask.sum() / best_mask.size
        
        # Final validation
        mask_size_mb = best_mask.nbytes / (1024 * 1024)
        
        # ✅ ONLY print details if there's a problem
        if mask_size_mb < 0.1 or best_coverage < 0.1:
            print(f"Mask validation issues for {self.subject_id}:")
            print(f"   - Shape: {best_mask.shape}")
            print(f"   - Non-zero voxels: {best_mask.sum()}")
            print(f"   - Coverage: {best_coverage*100:.1f}%")
            print(f"   - Expected file size: {mask_size_mb:.2f}MB")
            
            if mask_size_mb < 0.1:
                self._log_step("brain_mask", "warning", f"Suspiciously small mask: {mask_size_mb:.2f}MB")
    
        # ✅ SUCCESS: Only log to processing log, no console spam
        self._log_step("brain_mask", "success", 
                      f"Generated mask: {best_mask.sum()} voxels ({best_coverage*100:.1f}% coverage)")
        
        return best_mask

    # ----------------- Helper Methods -----------------

    def _log_step(self, step_name: str, status: str, details: str = "") -> None:
        """Log a processing step"""
        self.processing_log.append({
            'step': step_name,
            'status': status,
            'message': details,
            'subject_id': self.subject_id
        })
        
        if status in ['failed', 'warning']:
            print(f"[{status.upper()}] {self.subject_id} - {step_name}: {details}")

    def get_processing_summary(self) -> Dict[str, Any]:
        """Get summary of processing results"""
        total = len(self.processing_log)
        success = sum(1 for e in self.processing_log if e['status'] == 'success')
        failed = sum(1 for e in self.processing_log if e['status'] == 'failed')
        skipped = sum(1 for e in self.processing_log if e['status'] == 'skipped')
        warnings = sum(1 for e in self.processing_log if e['status'] == 'warning')

        return {
            'subject_id': self.subject_id,
            'total_steps': total,
            'successful_steps': success,
            'failed_steps': failed,
            'skipped_steps': skipped,
            'warning_steps': warnings,
            'completion_rate': (success / total * 100) if total > 0 else 0
        }


def verify_output_integrity(output_path: Path, min_size_mb: float = 1.0, verbose: bool = False) -> bool:
    """Verify that a NIfTI file was written correctly and is not corrupted"""
    if not output_path.exists():
        if verbose:
            print(f"❌ Verification failed: File does not exist: {output_path}")
        return False
    
    try:
        # Check file size
        file_size_mb = output_path.stat().st_size / (1024 * 1024)
        if verbose:
            print(f"   📏 Checking {output_path.name}: {file_size_mb:.2f}MB")
            
        if file_size_mb < min_size_mb:
            if verbose:
                print(f"❌ Verification failed: File too small ({file_size_mb:.2f}MB < {min_size_mb}MB): {output_path}")
            return False
        
        # Test gzip integrity
        if output_path.suffix == '.gz':
            try:
                if verbose:
                    print(f"   🔍 Testing gzip integrity: {output_path.name}")
                with gzip.open(output_path, 'rb') as f:
                    chunk = f.read(1024 * 1024)
                    if len(chunk) == 0:
                        if verbose:
                            print(f"❌ Verification failed: Gzip file appears empty: {output_path}")
                        return False
                if verbose:
                    print(f"   ✅ Gzip integrity: PASSED")
            except Exception as gz_error:
                if verbose:
                    print(f"❌ Verification failed: Gzip corruption in {output_path}: {gz_error}")
                return False
        
        # Test NIfTI loading
        try:
            if verbose:
                print(f"   🔍 Testing NIfTI loading: {output_path.name}")
            import nibabel as nib
            img = nib.load(output_path)
            
            # Basic shape validation
            if len(img.shape) < 3:
                if verbose:
                    print(f"❌ Verification failed: Invalid dimensions {img.shape}: {output_path}")
                return False
            
            if verbose:
                print(f"   ✅ NIfTI shape: {img.shape}")
            
            # Test reading a small sample of data
            if len(img.shape) == 4:
                test_data = img.get_fdata()[:5, :5, :5, :1]
            else:
                test_data = img.get_fdata()[:5, :5, :5]
            
            if test_data is None or test_data.size == 0:
                if verbose:
                    print(f"❌ Verification failed: Cannot read NIfTI data: {output_path}")
                return False
            
            if verbose:
                print(f"   ✅ Data sample read successfully")
                
        except Exception as nii_error:
            if verbose:
                print(f"❌ Verification failed: NIfTI loading error in {output_path}: {nii_error}")
            return False
        
        if verbose:
            print(f"✅ Verification passed: {output_path.name} ({file_size_mb:.1f}MB)")
        return True
        
    except Exception as e:
        if verbose:
            print(f"❌ Verification failed: Unexpected error in {output_path}: {e}")
        return False

def cleanup_failed_subject(subject_out_dir: Path):
    """Remove all files for a failed subject to enable clean reprocessing"""
    if subject_out_dir.exists():
        import shutil
        try:
            shutil.rmtree(subject_out_dir)
            print(f"🧹 Cleaned up failed subject directory: {subject_out_dir}")
            return True
        except Exception as e:
            print(f"⚠️ Failed to cleanup {subject_out_dir}: {e}")
            return False
    return True

def identify_failed_subjects(output_base_dir: Path) -> List[Dict[str, str]]:
    """Identify subjects with failed or corrupted preprocessing"""
    failed_subjects = []
    
    if not output_base_dir.exists():
        return failed_subjects
    
    for site_dir in output_base_dir.iterdir():
        if not site_dir.is_dir():
            continue
            
        for subject_dir in site_dir.iterdir():
            if not subject_dir.is_dir():
                continue
                
            func_file = subject_dir / "func_preproc.nii.gz"
            mask_file = subject_dir / "mask.nii.gz"
            
            # Check if files exist and are valid
            failed = False
            reason = ""
            
            if not func_file.exists():
                failed = True
                reason = "Missing functional file"
            elif not verify_output_integrity(func_file, min_size_mb=10.0, verbose=False):
                failed = True
                reason = "Corrupted functional file"
            
            if not mask_file.exists():
                failed = True
                reason = "Missing mask file"
            elif not verify_output_integrity(mask_file, min_size_mb=0.01, verbose=False):
                failed = True
                reason = "Corrupted mask file"
            
            if failed:
                failed_subjects.append({
                    "subject_id": subject_dir.name,
                    "site": site_dir.name,
                    "output_dir": str(subject_dir),
                    "reason": reason
                })
    
    return failed_subjects

def _process_subject(row):
    import psutil
    import gc
    import time
    
    # Add a verbose flag for debugging
    debug_verbose = False  # ✅ Set to True only when debugging
    
    try:
        # Check available memory before processing
        memory = psutil.virtual_memory()
        if memory.percent > 85:
            print(f"⚠️ High memory usage ({memory.percent:.1f}%) - forcing cleanup")
            gc.collect()
            
            # Wait for memory to settle
            time.sleep(2)
            
            # Check again
            memory = psutil.virtual_memory()
            if memory.percent > 90:
                raise RuntimeError(f"Insufficient memory ({memory.percent:.1f}% used). Cannot safely process.")
        
        # ✅ ADDED: Force retry flag check
        force_retry = row.get('force_retry', False)
        
        # Get device from row if available
        device = row.get('device', None)
        if device and isinstance(device, str):
            device = torch.device(device)
        
        pipeline = PreprocessingPipeline(device=device)
        subject_id = row["subject_id"]
        func_path = Path(row["input_path"])
        
        # ✅ ONLY print validation if verbose or there's an issue
        corruption_check = validate_input_file(func_path)
        
        if not corruption_check['valid']:
            print(f"❌ {subject_id}: Input validation failed - {corruption_check['message']}")
            raise FileCorruptionError(f"Input file corrupted: {corruption_check['error_type']}")
        elif debug_verbose:
            print(f"🔍 Validating input file: {subject_id}")
        
        # Extract site name
        site_name = (
            row.get("site") or 
            row.get("dataset") or 
            func_path.parts[-5] if len(func_path.parts) >= 5 else "UnknownSite"
        )

        # Verify input file exists
        if not func_path.exists():
            raise FileNotFoundError(f"Input file not found: {func_path.absolute()}")
        
        if not func_path.is_file():
            raise ValueError(f"Input path is not a file: {func_path.absolute()}")

        # Check file extension
        if not str(func_path).lower().endswith(('.nii', '.nii.gz')):
            raise ValueError(f"Invalid file extension. Expected .nii or .nii.gz, got: {func_path.suffix}")

        # Create output directory
        subj_out = Path(row.get("out_dir", ".")) / site_name / subject_id
        subj_out.mkdir(parents=True, exist_ok=True)

        # Define output paths
        func_output_path = subj_out / "func_preproc.nii.gz"
        mask_output_path = subj_out / "mask.nii.gz"

<<<<<<< HEAD
        # ✅ MODIFIED: Skip verification check if force_retry is True
        if not force_retry and func_output_path.exists() and mask_output_path.exists():
            if (verify_output_integrity(func_output_path, min_size_mb=10.0) and 
                verify_output_integrity(mask_output_path, min_size_mb=0.02)): 
=======
        if func_output_path.exists() and mask_output_path.exists():
            if (verify_output_integrity(func_output_path, min_size_mb=10.0, verbose=False) and
                verify_output_integrity(mask_output_path, min_size_mb=0.02, verbose=False)):
>>>>>>> b7969e80
                return {
                    "status": "success",
                    "subject_id": subject_id,
                    "site": site_name,
                    "output_dir": str(subj_out),
                    "files_verified": True, 
                    "skipped": True,
                    "message": f"Already processed and verified: {subject_id}"
                }
        
        # ✅ ADDED: Clean up corrupted files before retry
        if force_retry:
            print(f"🔄 Force retry enabled for {subject_id} - cleaning up old files")
            if func_output_path.exists():
                func_output_path.unlink()
                print(f"   🧹 Removed old functional file")
            if mask_output_path.exists():
                mask_output_path.unlink()
                print(f"   🧹 Removed old mask file")
            confounds_path = subj_out / "confounds.csv"
            if confounds_path.exists():
                confounds_path.unlink()
                print(f"   🧹 Removed old confounds file")

        # ✅ ADDED: Memory-optimized processing configuration for problematic subjects
        memory_optimized_config = pipeline.config.copy()
        if memory.percent > 70:
            print(f"⚠️ Applying memory-optimized settings ({memory.percent:.1f}% memory used)")
            # Reduce ICA components for memory-constrained environments
            if 'denoising' in memory_optimized_config:
                if 'ica_aroma' in memory_optimized_config['denoising']:
                    memory_optimized_config['denoising']['ica_aroma']['n_components'] = 15
                if 'acompcor' in memory_optimized_config['denoising']:
                    memory_optimized_config['denoising']['acompcor']['n_components'] = 3
            pipeline.config = memory_optimized_config

        # Test NIfTI loading
        try:
            test_load = nib.load(str(func_path.absolute()))
        except Exception as e:
            raise FileNotFoundError(f"Failed to load NIfTI file ({func_path.absolute()}): {str(e)}")

        # Run preprocessing
        result = pipeline.process(str(func_path.absolute()), subject_id)

        if result["status"] == "success":
            # Get processed data
            proc_data = result["processed_data"] 
            
            # ✅ FIX: Define original_affine here
            original_img = nib.load(str(func_path.absolute()))
            original_affine = original_img.affine
            
            # Ensure it's a NIfTI image
            if torch.is_tensor(proc_data):
                proc_array = proc_data.cpu().numpy()
                proc_nifti = nib.Nifti1Image(proc_array, original_affine)
            elif isinstance(proc_data, nib.Nifti1Image):
                proc_nifti = proc_data
            else:
                proc_nifti = nib.Nifti1Image(np.array(proc_data), original_affine)

            # Save functional file
            print(f"   Saving functional file: {func_output_path.name}")
            nib.save(proc_nifti, func_output_path)

            # ✅ VERIFY FUNCTIONAL FILE
            if not verify_output_integrity(func_output_path, min_size_mb=10.0, verbose=False):  # ✅ Add verbose=False
                if func_output_path.exists():
                    func_output_path.unlink()
                raise RuntimeError(f"Functional file verification failed: {func_output_path}")

            # ✅ ENHANCED MASK CREATION AND SAVING
            print(f"   Creating brain mask for {subject_id}")
            try:
                brain_mask = result["brain_mask"]
                
                # ✅ DETAILED MASK VALIDATION
                print(f"   🔍 Mask details before saving:")
                print(f"   - Data type: {brain_mask.dtype}")
                print(f"   - Shape: {brain_mask.shape}")
                print(f"   - Min/Max values: {brain_mask.min()}/{brain_mask.max()}")
                print(f"   - Unique values: {np.unique(brain_mask)}")
                
                mask_voxels = np.sum(brain_mask > 0)
                mask_coverage = mask_voxels / brain_mask.size
                expected_size_mb = brain_mask.nbytes / (1024 * 1024)
                
                print(f"   - Non-zero voxels: {mask_voxels}")
                print(f"   - Coverage: {mask_coverage*100:.1f}%")
                print(f"   - Memory size: {expected_size_mb:.2f}MB")
                
                if mask_voxels < 1000:
                    raise ValueError(f"Brain mask has too few voxels: {mask_voxels} (expected >1000)")
                
                if mask_coverage < 0.01:
                    raise ValueError(f"Brain mask coverage too low: {mask_coverage*100:.2f}% (expected >1%)")
                
                # ✅ ENSURE PROPER DATA TYPE AND AFFINE
                # Force uint8 data type explicitly
                clean_mask = brain_mask.astype(np.uint8)
                
                # Get the original affine from input file
                original_img = nib.load(str(func_path.absolute()))
                original_affine = original_img.affine
                original_header = original_img.header.copy()
                
                # ✅ CREATE MASK NIFTI WITH EXPLICIT SETTINGS
                mask_nifti = nib.Nifti1Image(
                    clean_mask,
                    original_affine,
                    header=None  # Let nibabel create a fresh header
                )
                
                # ✅ FORCE CORRECT HEADER SETTINGS
                mask_header = mask_nifti.header
                mask_header.set_data_dtype(np.uint8)  # Explicitly set uint8
                mask_header.set_slope_inter(1, 0)     # No scaling
                
                # ✅ ONLY print details if verbose
                if debug_verbose:
                    print(f"   🔍 NIfTI image details:")
                    print(f"   - NIfTI shape: {mask_nifti.shape}")
                    print(f"   - NIfTI dtype: {mask_nifti.get_data_dtype()}")
                    print(f"   - Header dtype: {mask_header.get_data_dtype()}")
                
                # ✅ ROBUST SAVING - ONLY PRINT ERRORS OR IF VERBOSE
                max_save_attempts = 3
                save_successful = False

                for attempt in range(max_save_attempts):
                    try:
                        # ✅ SAVE WITH EXPLICIT COMPRESSION AND FLUSH
                        nib.save(mask_nifti, mask_output_path)
                        
                        # ✅ FORCE FILE SYSTEM SYNC
                        import os
                        if hasattr(os, 'sync'):
                            os.sync()  # Unix/Linux
                        
                        # Wait briefly for file system to settle
                        time.sleep(0.1)
                        
                        # ✅ IMMEDIATE VERIFICATION
                        if mask_output_path.exists():
                            saved_size_mb = mask_output_path.stat().st_size / (1024*1024)
                            
                            # ✅ ONLY print attempt details if verbose
                            if debug_verbose:
                                print(f"   📏 Attempt {attempt + 1}: Saved file size: {saved_size_mb:.2f}MB")
                            
                            # Test if file is complete by loading it
                            try:
                                test_load = nib.load(mask_output_path)
                                test_data = test_load.get_fdata()
                                test_voxels = np.sum(test_data > 0)
                                
                                if test_voxels == mask_voxels and saved_size_mb >= 0.01:  # ✅ Lowered from 0.05 to 0.01
                                    if debug_verbose:
                                        print(f"   ✅ Attempt {attempt + 1}: Save successful!")
                                    save_successful = True
                                    break
                                else:
                                    print(f"❌ {subject_id}: Attempt {attempt + 1} verification failed - voxels={test_voxels}, size={saved_size_mb:.2f}MB")
                                    if mask_output_path.exists():
                                        mask_output_path.unlink()
                            except Exception as load_error:
                                print(f"❌ {subject_id}: Attempt {attempt + 1} cannot load saved file: {load_error}")
                                if mask_output_path.exists():
                                    mask_output_path.unlink()
                        else:
                            print(f"❌ {subject_id}: Attempt {attempt + 1} file was not created")
                    
                    except Exception as save_error:
                        print(f"❌ {subject_id}: Attempt {attempt + 1} save error: {save_error}")
                        if mask_output_path.exists():
                            mask_output_path.unlink()

                if not save_successful:
                    raise RuntimeError(f"Failed to save mask after {max_save_attempts} attempts")

                # ✅ ONLY print final success if verbose
                if debug_verbose:
                    print(f"   ✅ Mask successfully saved and verified!")

            except Exception as e:
                print(f"   ❌ Mask creation/saving failed: {str(e)}")
                raise RuntimeError(f"Brain mask generation failed: {str(e)}")

            # Save confounds
            confounds_path = subj_out / "confounds.csv"
            pd.DataFrame(result["confound_regressors"]).to_csv(confounds_path, index=False)

            return {
                "status": "success",
                "subject_id": subject_id,
                "site": site_name,
                "output_dir": str(subj_out),
                "files_verified": True,
                "func_size_mb": func_output_path.stat().st_size / (1024*1024),
                "mask_size_mb": mask_output_path.stat().st_size / (1024*1024),
                "message": f"Preprocessed {subject_id} successfully"
            }
        else:
            raise RuntimeError(f"Pipeline failed: {result.get('error', 'Unknown error')}")

    except Exception as e:
        error_type = "unknown_error"
        if "Error -3" in str(e) or "decompressing" in str(e):
            error_type = "gzip_corruption"
        elif "process cannot access" in str(e):
            error_type = "file_access_conflict"
        elif "FileCorruptionError" in str(type(e).__name__):
            error_type = "input_corruption"
            
        return {
            "status": "failed",
            "subject_id": row.get("subject_id", "unknown"),
            "site": row.get("site", "UnknownSite"), 
            "error": str(e),
            "error_type": error_type,
            "message": f"Failed: {str(e)}"
        }

class FileCorruptionError(Exception):
    """Custom exception for file corruption"""
    pass

def validate_input_file(file_path: Path) -> dict:
    """Validate input file before processing"""
    validation = {
        'valid': False,
        'error_type': None,
        'message': None,
        'file_size_mb': 0
    }
    
    try:
        if not file_path.exists():
            validation['error_type'] = 'missing_file'
            validation['message'] = f"File not found: {file_path}"
            return validation
        
        # Check file size
        file_size = file_path.stat().st_size
        validation['file_size_mb'] = file_size / (1024 * 1024)
        
        if file_size == 0:
            validation['error_type'] = 'empty_file'
            validation['message'] = "File is empty (0 bytes)"
            return validation
        
        if file_size < 1024 * 1024:  # Less than 1MB is suspicious for fMRI
            validation['error_type'] = 'file_too_small'
            validation['message'] = f"File suspiciously small: {validation['file_size_mb']:.2f}MB"
            return validation
        
        # Test gzip integrity for .gz files
        if str(file_path).endswith('.gz'):
            try:
                with gzip.open(file_path, 'rb') as gz_file:
                    # Read first chunk to test decompression
                    chunk = gz_file.read(1024 * 1024)  # 1MB
                    if len(chunk) == 0:
                        validation['error_type'] = 'empty_gzip'
                        validation['message'] = "Gzip file decompresses to empty"
                        return validation
            except Exception as gz_error:
                validation['error_type'] = 'gzip_corruption'
                validation['message'] = f"Gzip decompression failed: {str(gz_error)}"
                return validation
        
        # Test NIfTI loading
        try:
            img = nib.load(file_path)
            shape = img.shape
            
            if len(shape) < 3:
                validation['error_type'] = 'invalid_dimensions'
                validation['message'] = f"Invalid NIfTI dimensions: {shape}"
                return validation
                
            if len(shape) == 4 and shape[3] < 50:  # fMRI should have reasonable timepoints
                validation['error_type'] = 'insufficient_timepoints'
                validation['message'] = f"Too few timepoints: {shape[3]}"
                return validation
            
        except Exception as nii_error:
            validation['error_type'] = 'nifti_loading_error'
            validation['message'] = f"Cannot load NIfTI: {str(nii_error)}"
            return validation
        
        validation['valid'] = True
        validation['message'] = f"File validated successfully ({validation['file_size_mb']:.1f}MB)"
        return validation
        
    except Exception as e:
        validation['error_type'] = 'validation_error'
        validation['message'] = f"Validation failed: {str(e)}"
        return validation



<|MERGE_RESOLUTION|>--- conflicted
+++ resolved
@@ -1116,16 +1116,10 @@
         func_output_path = subj_out / "func_preproc.nii.gz"
         mask_output_path = subj_out / "mask.nii.gz"
 
-<<<<<<< HEAD
         # ✅ MODIFIED: Skip verification check if force_retry is True
         if not force_retry and func_output_path.exists() and mask_output_path.exists():
             if (verify_output_integrity(func_output_path, min_size_mb=10.0) and 
                 verify_output_integrity(mask_output_path, min_size_mb=0.02)): 
-=======
-        if func_output_path.exists() and mask_output_path.exists():
-            if (verify_output_integrity(func_output_path, min_size_mb=10.0, verbose=False) and
-                verify_output_integrity(mask_output_path, min_size_mb=0.02, verbose=False)):
->>>>>>> b7969e80
                 return {
                     "status": "success",
                     "subject_id": subject_id,
